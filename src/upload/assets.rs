--- conflicted
+++ resolved
@@ -278,13 +278,8 @@
             let error = UploadError::AnimationFileError(metadata_file.to_string()).into();
             error!("{error}");
             return Err(error);
-<<<<<<< HEAD
         }else {
             metadata.properties.files[1].uri = animation;
-=======
-        } else {
-            metadata.properties.files[1].uri = animation_link.unwrap();
->>>>>>> 5ce46d04
         }
     }
 
